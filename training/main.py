--- conflicted
+++ resolved
@@ -1,11 +1,6 @@
 experiment_name = "simple_vq_uncompressed"
 
-<<<<<<< HEAD
-# Before running, set your parameters in the config file in this directory. You can see all possible parameters in the schem.yaml file in this directory
-config_path = "config2.yaml"
-=======
 # from experiment import Experiment
->>>>>>> ee790d03
 
 # # Before running, set your parameters in the config file in this directory. You can see all possible parameters in the schem.yaml file in this directory
 # config_path = "config.yaml"
